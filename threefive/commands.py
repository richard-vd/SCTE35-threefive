from .tools import i2b, reserve, to_stderr


class SpliceCommand:
    """
    Base class for all splice command classes,
    not used directly.
    """

    def __init__(self):
        self.break_auto_return = None
        self.break_duration = None
        self.time_specified_flag = None
        self.pts_time = None

<<<<<<< HEAD
    def decode(self, bitbin):
        """
        SpliceCommand.decode defines
        a standard interface for
        SpliceCommand subclasses.
        """
=======
    @staticmethod
    def decode(bitbin):
>>>>>>> b7347ccb
        return None

    def parse_break(self, bitbin):
        self.break_auto_return = bitbin.asflag(1)
        bitbin.forward(6)
        self.break_duration = bitbin.as90k(33)

    def encode_break(self):  # 40bits
        break_bytes = self.break_auto_return << 39
        break_bytes += reserve(6) << 33  # forward 6
        break_bytes += int(self.break_duration * 90000)
        return i2b(break_bytes, 5)

    def splice_time(self, bitbin):  # 40bits
        self.time_specified_flag = bitbin.asflag(1)
        if self.time_specified_flag:
            bitbin.forward(6)
            self.pts_time = bitbin.as90k(33)
        else:
            bitbin.forward(7)

    def encode_splice_time(self):
        if self.time_specified_flag:
            st_bytes = self.time_specified_flag << 39
            st_bytes += reserve(6) << 33  # forward six bits
            st_bytes += int(self.pts_time * 90000)
            return i2b(st_bytes, 5)

        else:

            return i2b(reserve(7), 1)


class SpliceNull(SpliceCommand):
    """
    Table 7 - splice_null()
    """

    def __init__(self):
        self.name = "Splice Null"
        self.splice_command_length = 0


'''
    [ Heads Up! ]

    |  The SpliceSchedule class will be phased out |
    |  Unless Someone says they use it or need it. |
    |  I've never seen a Splice Schedule Command.  |
    |  If the class is not being used, I'm going   |
    |  to remove it.                               |



class SpliceSchedule(SpliceCommand):
    """
    Table 8 - splice_schedule()
    """

    def __init__(self):
        self.name = "Splice Schedule"

    def decode(self, bitbin):
        splice_count = bitbin.asint(8)
        for i in range(0, splice_count):
            self.splice_event_id = bitbin.asint(32)
            self.splice_event_cancel_indicator = bitbin.asflag(1)
            bitbin.forward(7)
            if not self.splice_event_cancel_indicator:
                self.out_of_network_indicator = bitbin.asflag(1)
                self.program_splice_flag = bitbin.asflag(1)
                self.duration_flag = bitbin.asflag(1)
                bitbin.forward(5)
                if self.program_splice_flag:
                    self.utc_splice_time = bitbin.asint(32)
                else:
                    self.component_count = bitbin.asint(8)
                    self.components = []
                    for j in range(0, self.component_count):
                        self.components[j] = {
                            "component_tag": bitbin.asint(8),
                            "utc_splice_time": bitbin.asint(32),
                        }
                if self.duration_flag:
                    self.break_duration(bitbin)
                self.unique_program_id = bitbin.asint(16)
                self.avail_num = bitbin.asint(8)
                self.avails_expected = bitbin.asint(8)
'''


class SpliceInsert(SpliceCommand):
    """
    Table 9 - splice_insert()
    """

    def __init__(self):
        super().__init__()
        self.name = "Splice Insert"
        self.splice_event_id = None
        self.splice_event_cancel_indicator = None
        self.out_of_network_indicator = None
        self.program_splice_flag = None
        self.duration_flag = None
        self.splice_immediate_flag = None
        self.component_count = None
        self.unique_program_id = None
        self.avail_num = None
        self.avail_expected = None

    def decode(self, bitbin):
        self.splice_event_id = bitbin.asint(32)  # uint32
        self.splice_event_cancel_indicator = bitbin.asflag(1)
        bitbin.forward(7)  # uint8
        if not self.splice_event_cancel_indicator:
            self.out_of_network_indicator = bitbin.asflag(1)
            self.program_splice_flag = bitbin.asflag(1)
            self.duration_flag = bitbin.asflag(1)
            self.splice_immediate_flag = bitbin.asflag(1)
            bitbin.forward(4)  # uint8
            if self.program_splice_flag and not self.splice_immediate_flag:
                self.splice_time(bitbin)  # uint8 + uint32
            if not self.program_splice_flag:
                self.component_count = bitbin.asint(8)  # uint 8
                self.components = []
                for i in range(0, self.component_count):
                    self.components[i] = bitbin.asint(8)
                if not self.splice_immediate_flag:
                    self.splice_time(bitbin)
            if self.duration_flag:
                self.parse_break(bitbin)
            self.unique_program_id = bitbin.asint(16)
            self.avail_num = bitbin.asint(8)
            self.avail_expected = bitbin.asint(8)

    def encode(self):
        bencoded = i2b(self.splice_event_id, 4)
        bencoded += i2b((self.splice_event_cancel_indicator << 7) + reserve(7), 1)
        if not self.splice_event_cancel_indicator:
            four_flags = self.out_of_network_indicator << 7
            four_flags += self.program_splice_flag << 6
            four_flags += self.duration_flag << 5
            four_flags += self.splice_immediate_flag << 4
            four_flags += reserve(4)
            bencoded += i2b(four_flags, 1)
            if self.program_splice_flag and not self.splice_immediate_flag:
                bencoded += self.encode_splice_time()
            if not self.program_splice_flag:
                bencoded += i2b(self.component_count, 1)
                for i in range(0, self.component_count):
                    bencoded += i2b(self.components[i], 1)
                if not self.splice_immediate_flag:
                    bencoded += self.encode_splice_time()
            if self.duration_flag:
                bencoded += self.encode_break()
            bencoded += i2b(self.unique_program_id, 2)
            bencoded += i2b(self.avail_num, 1)
            bencoded += i2b(self.avail_expected, 1)
            to_stderr(bencoded)


class TimeSignal(SpliceCommand):
    """
    Table 10 - time_signal()
    """

    def __init__(self):
        super().__init__()
        self.name = "Time Signal"

    def decode(self, bitbin):
        self.splice_time(bitbin)

    def encode(self):
        command_bytes = self.encode_splice_time()
        return command_bytes


class BandwidthReservation(SpliceCommand):
    """
    Table 11 - bandwidth_reservation()
    """

    def __init__(self):
        self.name = "Bandwidth Reservation"


class PrivateCommand(SpliceCommand):
    """
    Table 12 - private_command()
    """

    def __init__(self):
        self.name = "Private Command"
        self.identifier = None

    def decode(self, bitbin):
        self.identifier = bitbin.asint(32)

    def encode(self):
        command_bytes = i2b(self.identifier, 4)
        return command_bytes<|MERGE_RESOLUTION|>--- conflicted
+++ resolved
@@ -13,17 +13,14 @@
         self.time_specified_flag = None
         self.pts_time = None
 
-<<<<<<< HEAD
-    def decode(self, bitbin):
-        """
+    @staticmethod
+    def decode(bitbin):
+      """
         SpliceCommand.decode defines
         a standard interface for
         SpliceCommand subclasses.
         """
-=======
-    @staticmethod
-    def decode(bitbin):
->>>>>>> b7347ccb
+
         return None
 
     def parse_break(self, bitbin):
